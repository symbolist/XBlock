import itertools
import json

<<<<<<< HEAD
from StringIO import StringIO

from webob import Request
from webob.multidict import MultiDict

=======
from collections import defaultdict, MutableMapping, namedtuple
>>>>>>> 8f0aecff
from django.views.decorators.csrf import ensure_csrf_cookie
from django.shortcuts import render_to_response
from django.core.cache import get_cache, cache
from django.http import HttpResponse
from django.template import loader as django_template_loader, Context as DjangoContext

from xmodule.core import XModule, register_view, MissingXModuleRegistration, ModuleScope, Scope
from xmodule.widget import Widget
#from xmodule.structure_module import Usage
from xmodule.problem import ProblemModule

from .util import call_once_property

class DebuggingChildModule(XModule):
    """A simple gray box, to use as a child placeholder."""
    @register_view('student_view')
    def student_view(self, context):
        widget = Widget("<div class='debug_child'></div>")
        widget.add_css("""
            .debug_child {
                background-color: grey;
                width: 200px;
                height: 100px;
                margin: 10px;
            }
            """)
        widget.initialize_js("foo")
        return widget

class Usage(object):
    # Not the real way we'll store usages!
    ids = itertools.count()
    usage_index = {}

    def __init__(self, module_name, def_id, child_specs):
        self.id = "usage_%d" % next(self.ids)
        self.module_name = module_name
        self.def_id = def_id
        self.child_specs = child_specs
        self.usage_index[self.id] = self

    @classmethod
    def find_usage(cls, usage_id):
        return cls.usage_index[usage_id]


def create_xmodule_from_usage(usage, student_id):
    return create_xmodule(usage.module_name, student_id, usage.id, usage.def_id, usage.child_specs)

def create_xmodule(module_name, student_id, usage_id, def_id, child_specs):
    module_cls = XModule.load_class(module_name)
<<<<<<< HEAD
    runtime = DebuggerRuntime(module_cls, "student1234", "usage5678")
    db = DbView(module_cls, "student1234", "usage5678")
    return module_cls(runtime, db)
=======
    runtime = DebuggerRuntime()
    dbview = DbView(module_cls, student_id, usage_id, def_id)
    module = module_cls(runtime, usage_id, DbModel(module_cls.Model, student_id, child_specs, dbview))
    return module
>>>>>>> 8f0aecff

class DbModel(MutableMapping):
    def __init__(self, model, student_id, child_specs, dbview):
        self._student_id = student_id
        self._model = model
        self._child_specs = child_specs
        self._db = dbview

    @call_once_property
    def _children(self):
        """Instantiate the children."""
        return [
            create_xmodule_from_usage(cs, self._student_id) 
            for cs in self._child_specs
            ]

    def _getfield(self, name):
        if not hasattr(self._model, name):
            raise KeyError(name)

        return getattr(self._model, name)

    def _getview(self, name):
        field = self._getfield(name)
        return self._db.query(student=field.scope.student, module=field.scope.module)

    def __getitem__(self, name):
        field = self._getfield(name)
        if field.scope is Scope.children:
            return self._children
            
        return self._getview(name).get(name, field.default)

    def __setitem__(self, name, value):
        self._getview(name)[name] = value

    def __delitem__(self, name):
        del self._getview(name)[name]

    def __iter__(self):
        return iter(self.keys())

    def __len__(self):
        return len(self.keys())

    def keys(self):
        return [field.name for field in self._model.fields]

    def __repr__(self):
        return 'DbModel(%r, %r)' % (self._model, self._db)

    def __str__(self):
        return str(dict(self.iteritems()))

class RuntimeBase(object):
    def wrap_child(self, module, widget, context):
        return widget

class DebuggerRuntime(RuntimeBase):
    def __init__(self, module_cls, student_id, usage_id):
        self.widget_id = 0
        self.module_cls = module_cls
        self.student_id = student_id
        self.usage_id = usage_id

<<<<<<< HEAD
    @call_once_property
    def children(self):
        num_children = 3
        return [create_xmodule('debugchild') for _ in range(num_children)]
=======
>>>>>>> 8f0aecff

    def cache(self, cache_name):
        try:
            return get_cache(cache_name)
        except:
            return cache

    def render_template(self, template_name, **kwargs):
        return django_template_loader.get_template(template_name).render(DjangoContext(kwargs))

    def wrap_child(self, widget, context):
        wrapped = Widget()
        data = {}
        if widget.js_init:
            fn, version = widget.js_init
            wrapped.add_javascript_url("/static/js/runtime/%s.js" % version)
            data['init'] = fn
            data['runtime-version'] = version
<<<<<<< HEAD
            data['module-type'] = self.module_cls.plugin_name
=======
            data['usage'] = module.usage_id
            data['module-type'] = module.__class__.__name__
>>>>>>> 8f0aecff
        html = "<div id='widget_%d' class='wrapper'%s>%s</div>" % (
            self.widget_id,
            "".join(" data-%s='%s'" % item for item in data.items()),
            widget.html(),
        )
        wrapped.add_javascript_url("/static/js/vendor/jquery.min.js")
        wrapped.add_javascript_url("/static/js/vendor/jquery.cookie.js")
        wrapped.add_javascript("""
            $(function() {
                $('.wrapper').each(function(idx, elm) {
                    var version = $(elm).data('runtime-version');
                    if (version !== undefined) {
                        var runtime = window['runtime_' + version](elm);
                        var init_fn = window[$(elm).data('init')];
                        init_fn(runtime, elm);
                    }
                })
            });
            """)
        self.widget_id += 1
        wrapped.add_content(html)
        wrapped.add_widget_resources(widget)
        return wrapped

    def handler_url(self, url):
        return "/%s/%s" % (self.module_cls.plugin_name, url)

class User(object):
    id = None
    groups = []

class Placeholder(object):
    def __init__(self, name='generic'):
        self.name = name

    def __getattr__(self, name):
        raise Exception("Tried to use %s on %r %s instance" % (name, self.name, self.__class__.__name__))


DATABASE = {}

class DbView(Placeholder):
    def __init__(self, module_type, student_id, usage_id, definition_id):
        super(DbView, self).__init__()
        self.module_type = module_type
        self.student_id = student_id
        self.definition_id = definition_id
        self.usage_id = usage_id

    def query(self, student=False, module=ModuleScope.ALL):
        key = []
        if module == ModuleScope.ALL:
            pass
        elif module == ModuleScope.USAGE:
            key.append(self.usage_id)
        elif module == ModuleScope.DEFINITION:
            key.append(self.definition_id)
        elif module == ModuleScope.TYPE:
            key.append(self.module_type.__name__)
        if student:
            key.append(self.student_id)
        key = ".".join(key)
        return DATABASE.setdefault(key, {})


class Context(object):
    def __init__(self):
        self._view_name = None

#---- Data -----

# Build the scenarios, which are named trees of usages.

Scenario = namedtuple("Scenario", "description usage")

SCENARIOS = []
default_children = [Usage("DebuggingChildModule", "dbgdefn", []) for _ in xrange(3)]

for name, cls in XModule.load_classes():
    SCENARIOS.append(Scenario("class "+name, Usage(name, "defn999", default_children)))

SCENARIOS.append(Scenario("Problem with an input",
    Usage("ProblemModule", "x", [
        Usage("TextInputModule", "x", []),
        Usage("TextInputModule", "x", []),
    ])
))

#---- Views -----

def index(request):
    return render_to_response('index.html', {
        'scenarios': [(i, scenario.description) for i, scenario in enumerate(SCENARIOS)]
    })


def show_scenario(request, scenario_id):
    scenario = SCENARIOS[int(scenario_id)]
    usage = scenario.usage
    module = create_xmodule_from_usage(usage, "student99")
    context = Context()

    try:
        widget = module.render(context, 'student_view')
    except MissingXModuleRegistration as e:
        widget = Widget("No View Found: %s" % (e.args,))

    return render_to_response('module.html', {
        'database': DATABASE,
        'module': module,
        'body': widget.html(),
        'head_html': widget.head_html(),
    })

def settings(request):

    modules = {
        'edx/test/verticala': XModule.load_class('vertical')(DebuggerRuntime(), {}, {}, {}, {}),
        'edx/test/verticalb': XModule.load_class('vertical')(DebuggerRuntime(), {}, {}, {}, {}),
    }

    course_usages = Usage('course', 'edx/test/course', {
        'graded': True,
        'start_date': '1/2/12',
    }, [
        Usage('verticala', 'edx/test/verticala', {}, []),
        Usage('verticalb', 'edx/test/verticalb', {}, [])
    ]).as_json()

    course = XModule.load_class('course')(DebuggerRuntime(), {
            'policy_list': [{'class': 'cascade', 'params': {'keys': ['graded']}}],
            'usage_tree': course_usages,
        }, {}, {}, {})

    return render_to_response('settings.html', {
        'base_tree': json.dumps(course.usage_tree.as_json(), indent=4),
        'applied_tree': json.dumps(course.apply_policies(User()).as_json(), indent=4),
    })

<<<<<<< HEAD

def handler(request, module_name, handler):
    module = create_xmodule(module_name)
    request = django_to_webob_request(request)
    request.path_info_pop()
    request.path_info_pop()
    result = module.handle(handler, request)
=======
def handler(request, usage_id, handler):
    usage = Usage.find_usage(usage_id)
    module = create_xmodule_from_usage(usage, "student99")
    result = module.handle(handler, json.loads(request.body))
>>>>>>> 8f0aecff
    return webob_to_django_response(result)


def webob_to_django_response(webob_response):
    django_response = HttpResponse(
        webob_response.app_iter,
        content_type=webob_response.content_type
    )
    for name, value in webob_response.headerlist:
        django_response[name] = value
    return django_response


def django_to_webob_request(django_request):
    environ = {}
    environ.update(django_request.META)

    webob_request = Request(django_request.META)
    webob_request.body = django_request.body
    return webob_request<|MERGE_RESOLUTION|>--- conflicted
+++ resolved
@@ -1,15 +1,12 @@
 import itertools
 import json
 
-<<<<<<< HEAD
+from collections import defaultdict, MutableMapping, namedtuple
 from StringIO import StringIO
 
 from webob import Request
 from webob.multidict import MultiDict
 
-=======
-from collections import defaultdict, MutableMapping, namedtuple
->>>>>>> 8f0aecff
 from django.views.decorators.csrf import ensure_csrf_cookie
 from django.shortcuts import render_to_response
 from django.core.cache import get_cache, cache
@@ -22,6 +19,7 @@
 from xmodule.problem import ProblemModule
 
 from .util import call_once_property
+
 
 class DebuggingChildModule(XModule):
     """A simple gray box, to use as a child placeholder."""
@@ -61,16 +59,10 @@
 
 def create_xmodule(module_name, student_id, usage_id, def_id, child_specs):
     module_cls = XModule.load_class(module_name)
-<<<<<<< HEAD
-    runtime = DebuggerRuntime(module_cls, "student1234", "usage5678")
-    db = DbView(module_cls, "student1234", "usage5678")
-    return module_cls(runtime, db)
-=======
-    runtime = DebuggerRuntime()
+    runtime = DebuggerRuntime(module_cls, student_id, usage_id)
     dbview = DbView(module_cls, student_id, usage_id, def_id)
     module = module_cls(runtime, usage_id, DbModel(module_cls.Model, student_id, child_specs, dbview))
     return module
->>>>>>> 8f0aecff
 
 class DbModel(MutableMapping):
     def __init__(self, model, student_id, child_specs, dbview):
@@ -126,7 +118,7 @@
         return str(dict(self.iteritems()))
 
 class RuntimeBase(object):
-    def wrap_child(self, module, widget, context):
+    def wrap_child(self, widget, context):
         return widget
 
 class DebuggerRuntime(RuntimeBase):
@@ -135,14 +127,6 @@
         self.module_cls = module_cls
         self.student_id = student_id
         self.usage_id = usage_id
-
-<<<<<<< HEAD
-    @call_once_property
-    def children(self):
-        num_children = 3
-        return [create_xmodule('debugchild') for _ in range(num_children)]
-=======
->>>>>>> 8f0aecff
 
     def cache(self, cache_name):
         try:
@@ -161,12 +145,8 @@
             wrapped.add_javascript_url("/static/js/runtime/%s.js" % version)
             data['init'] = fn
             data['runtime-version'] = version
-<<<<<<< HEAD
+            data['usage'] = self.usage_id
             data['module-type'] = self.module_cls.plugin_name
-=======
-            data['usage'] = module.usage_id
-            data['module-type'] = module.__class__.__name__
->>>>>>> 8f0aecff
         html = "<div id='widget_%d' class='wrapper'%s>%s</div>" % (
             self.widget_id,
             "".join(" data-%s='%s'" % item for item in data.items()),
@@ -192,7 +172,7 @@
         return wrapped
 
     def handler_url(self, url):
-        return "/%s/%s" % (self.module_cls.plugin_name, url)
+        return "/%s/%s" % (self.usage_id, url)
 
 class User(object):
     id = None
@@ -243,15 +223,15 @@
 Scenario = namedtuple("Scenario", "description usage")
 
 SCENARIOS = []
-default_children = [Usage("DebuggingChildModule", "dbgdefn", []) for _ in xrange(3)]
+default_children = [Usage("debugchild", "dbgdefn", []) for _ in xrange(3)]
 
 for name, cls in XModule.load_classes():
     SCENARIOS.append(Scenario("class "+name, Usage(name, "defn999", default_children)))
 
 SCENARIOS.append(Scenario("Problem with an input",
-    Usage("ProblemModule", "x", [
-        Usage("TextInputModule", "x", []),
-        Usage("TextInputModule", "x", []),
+    Usage("problem", "x", [
+        Usage("textinput", "x", []),
+        Usage("textinput", "x", []),
     ])
 ))
 
@@ -280,6 +260,7 @@
         'body': widget.html(),
         'head_html': widget.head_html(),
     })
+
 
 def settings(request):
 
@@ -306,20 +287,14 @@
         'applied_tree': json.dumps(course.apply_policies(User()).as_json(), indent=4),
     })
 
-<<<<<<< HEAD
-
-def handler(request, module_name, handler):
-    module = create_xmodule(module_name)
+
+def handler(request, usage_id, handler):
+    usage = Usage.find_usage(usage_id)
+    module = create_xmodule_from_usage(usage, "student99")
     request = django_to_webob_request(request)
     request.path_info_pop()
     request.path_info_pop()
     result = module.handle(handler, request)
-=======
-def handler(request, usage_id, handler):
-    usage = Usage.find_usage(usage_id)
-    module = create_xmodule_from_usage(usage, "student99")
-    result = module.handle(handler, json.loads(request.body))
->>>>>>> 8f0aecff
     return webob_to_django_response(result)
 
 
